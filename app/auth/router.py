from fastapi import APIRouter, BackgroundTasks, Depends, HTTPException, status
from fastapi.security import OAuth2PasswordRequestForm
from loguru import logger
from pydantic import BaseModel, EmailStr
from sqlalchemy.orm import Session

<<<<<<< HEAD
from app.auth.helper import (create_user, generate_password_reset_token,
                             get_user_by_email, get_user_by_username,
                             send_reset_password_email, update_user_password,
                             verify_password, verify_password_reset_token)
from app.auth.jwt import create_access_token, get_current_user
=======
from app.auth.helper import (create_user, get_user_by_email,
                             get_user_by_username, verify_password)
>>>>>>> 663c5385
from app.auth.models import Token, UserCreate, UserDB, UserLogin
from app.auth.my_jwt import create_access_token, get_current_user
from scripts.dbmaker import User, get_db

router = APIRouter()


@router.post("/register", response_model=UserDB, status_code=status.HTTP_201_CREATED)
def register_user(user_in: UserCreate, db: Session = Depends(get_db)):
    try:
        if get_user_by_username(db, user_in.username):
            raise HTTPException(
                status_code=status.HTTP_400_BAD_REQUEST,
                detail="Username already registered",
            )

        if get_user_by_email(db, user_in.email):
            raise HTTPException(
                status_code=status.HTTP_400_BAD_REQUEST,
                detail="Email already registered",
            )

        user = create_user(
            db=db,
            username=user_in.username,
            email=user_in.email,
            password=user_in.password,
            subscription_plan_id=user_in.subscription_plan_id,
        )

        return UserDB(
            id=user.id,
            username=user.username,
            email=user.email,
            subscription_plan_id=user.subscription_plan_id,
            created_at=user.created_at,
        )
    except Exception as e:
        db.rollback()
        logger.error(f"Registration error: {str(e)}")
        raise HTTPException(
            status_code=status.HTTP_500_INTERNAL_SERVER_ERROR,
            detail=f"Registration failed: {str(e)}",
        )


# Authentication route using OAuth2PasswordRequestForm
@router.post("/login", response_model=Token, status_code=status.HTTP_200_OK)
def login_user(
    form_data: OAuth2PasswordRequestForm = Depends(), db: Session = Depends(get_db)
):
    try:
        user = get_user_by_username(db, form_data.username)
        if not user:
            raise HTTPException(
                status_code=status.HTTP_401_UNAUTHORIZED,
                detail="Invalid username or password",
                headers={"WWW-Authenticate": "Bearer"},
            )

        if not verify_password(form_data.password, user.password_hash):
            raise HTTPException(
                status_code=status.HTTP_401_UNAUTHORIZED,
                detail="Invalid username or password",
                headers={"WWW-Authenticate": "Bearer"},
            )

        access_token = create_access_token(
            subject=user.username,
            user_id=user.id,
            subscription_plan_id=user.subscription_plan_id,
        )

        return {
            "access_token": access_token,
            "token_type": "bearer",
            "user": UserDB(
                id=user.id,
                username=user.username,
                email=user.email,
                subscription_plan_id=user.subscription_plan_id,
                created_at=user.created_at,
            ),
        }
    except Exception as e:
        logger.error(f"Login error: {str(e)}")
        raise HTTPException(
            status_code=status.HTTP_500_INTERNAL_SERVER_ERROR,
            detail=f"Login failed: {str(e)}",
        )


@router.get("/users/me", response_model=UserDB, status_code=status.HTTP_200_OK)
def get_user_me(current_user: User = Depends(get_current_user)):
    try:
        return UserDB(
            id=current_user.id,
            username=current_user.username,
            email=current_user.email,
            subscription_plan_id=current_user.subscription_plan_id,
            created_at=current_user.created_at,
        )
    except Exception as e:
        logger.error(f"Get user error: {str(e)}")
        raise HTTPException(
            status_code=status.HTTP_500_INTERNAL_SERVER_ERROR,
            detail=f"Failed to retrieve user: {str(e)}",
        )

@router.post("/forgot-password", status_code=status.HTTP_202_ACCEPTED)
async def forgot_password(
    email: EmailStr,
    background_tasks: BackgroundTasks,
    db: Session = Depends(get_db)
):
    try:
        user = get_user_by_email(db, email)
        if not user:
            return {"message": "If the email exists, a reset link has been sent"}

        reset_token = generate_password_reset_token(email)
        reset_link = reset_token

        background_tasks.add_task(
            send_reset_password_email,
            email_to=user.email,
            username=user.username,
            reset_link=reset_link
        )

        return {"message": "If the email exists, a reset link has been sent"}

    except Exception as e:
        logger.error(f"Forgot password error: {str(e)}")
        raise HTTPException(
            status_code=status.HTTP_500_INTERNAL_SERVER_ERROR,
            detail="Failed to process password reset request"
        )

class ResetPasswordRequest(BaseModel):
    token: str
    new_password: str

@router.post("/reset-password", status_code=status.HTTP_200_OK)
async def reset_password(
    request: ResetPasswordRequest,  # Nhận dữ liệu từ JSON body
    db: Session = Depends(get_db)
):
    try:
        email = verify_password_reset_token(request.token)
        if not email:
            raise HTTPException(
                status_code=status.HTTP_400_BAD_REQUEST,
                detail="Invalid or expired reset token"
            )

        user = get_user_by_email(db, email)
        if not user:
            raise HTTPException(
                status_code=status.HTTP_400_BAD_REQUEST,
                detail="Invalid reset request"
            )

        update_user_password(db, user, request.new_password)

        return {"message": "Password has been successfully reset"}

    except Exception as e:
        logger.error(f"Reset password error: {str(e)}")
        db.rollback()
        raise HTTPException(
            status_code=status.HTTP_500_INTERNAL_SERVER_ERROR,
            detail="Failed to reset password"
        )<|MERGE_RESOLUTION|>--- conflicted
+++ resolved
@@ -4,16 +4,10 @@
 from pydantic import BaseModel, EmailStr
 from sqlalchemy.orm import Session
 
-<<<<<<< HEAD
 from app.auth.helper import (create_user, generate_password_reset_token,
                              get_user_by_email, get_user_by_username,
                              send_reset_password_email, update_user_password,
                              verify_password, verify_password_reset_token)
-from app.auth.jwt import create_access_token, get_current_user
-=======
-from app.auth.helper import (create_user, get_user_by_email,
-                             get_user_by_username, verify_password)
->>>>>>> 663c5385
 from app.auth.models import Token, UserCreate, UserDB, UserLogin
 from app.auth.my_jwt import create_access_token, get_current_user
 from scripts.dbmaker import User, get_db
